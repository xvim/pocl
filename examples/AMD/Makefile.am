--- conflicted
+++ resolved
@@ -42,16 +42,10 @@
 
 build: $(testsuite_src_dir) 
 	cd $(testsuite_src_dir)/samples/opencl/SDKUtil && \
-<<<<<<< HEAD
-	patch -sNp0 < $(testsuite_pocl_dir)/SDKApplication.cpp.patch && cd .. && \
-	find . -name "*.cl" | xargs sed -i 's/cl_amd_fp64/cl_khr_fp64/g' && \
-	$(MAKE) -s 2>&1 | grep -v "No LSB modules are available" || true
-=======
 	( patch -sNp0 < $(testsuite_pocl_dir)/SDKApplication.cpp.patch || true ) && \
 	cd .. && \
 	find -name "*.cl" | xargs sed -i 's/cl_amd_fp64/cl_khr_fp64/g' && \
 	LDFLAGS=-lX11 $(MAKE) -s 2>&1 | grep -v "No LSB modules are available" || true
->>>>>>> 2483df57
 
 test_AESEncryptDecrypt: 
 	cd $(amd_app_dir)/AESEncryptDecrypt && \
