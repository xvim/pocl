--- conflicted
+++ resolved
@@ -35,32 +35,20 @@
 {
   const size_t n = dst_elsize < src_elsize ? dst_elsize : src_elsize;
   if (dst_size != src_size) {
-<<<<<<< HEAD
-    printf("FAIL: %s - sizeof mismatch! dst_size: %zu src_size: %zu\n",
-           name, dst_size, src_size);
-=======
-    printf("FAIL: %s - size mismatch! dst_size: %u src_size: %u",
+    printf("FAIL: %s - size mismatch! dst_size: %u src_size: %u\n",
            name, (uint)dst_size, (uint)src_size);
->>>>>>> 855832e8
     return;
   }
   for (size_t i = 0; i < n; ++i) {
     if (dst[i] != src[i]) {
-<<<<<<< HEAD
-      printf("FAIL: %s - byte #: %zu expected: %#.2x actual: %#.2x\n",
-             name, i, src[i], dst[i]);
-      break;
-=======
-      printf("FAIL: %s - byte #: %u expected: %#.2x actual: %#.2x",
+      printf("FAIL: %s - byte #: %u expected: %#.2x actual: %#.2x\n",
              name, (uint)i, src[i], dst[i]);
->>>>>>> 855832e8
     }
   }
 }
 
 kernel void test_as_type()
 {
-  printf("FAIL: crap!\n");
 #define TEST_AS_TYPE(DST, N, SRC, M)                            \
   {                                                             \
     union { SRC value; uchar raw[sizeof(SRC)]; } src;           \
