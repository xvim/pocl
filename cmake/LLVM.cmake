
#=============================================================================
#   CMake build system files for detecting Clang and LLVM
#
#   Copyright (c) 2014-2020 pocl developers
#
#   Permission is hereby granted, free of charge, to any person obtaining a copy
#   of this software and associated documentation files (the "Software"), to deal
#   in the Software without restriction, including without limitation the rights
#   to use, copy, modify, merge, publish, distribute, sublicense, and/or sell
#   copies of the Software, and to permit persons to whom the Software is
#   furnished to do so, subject to the following conditions:
#
#   The above copyright notice and this permission notice shall be included in
#   all copies or substantial portions of the Software.
#
#   THE SOFTWARE IS PROVIDED "AS IS", WITHOUT WARRANTY OF ANY KIND, EXPRESS OR
#   IMPLIED, INCLUDING BUT NOT LIMITED TO THE WARRANTIES OF MERCHANTABILITY,
#   FITNESS FOR A PARTICULAR PURPOSE AND NONINFRINGEMENT. IN NO EVENT SHALL THE
#   AUTHORS OR COPYRIGHT HOLDERS BE LIABLE FOR ANY CLAIM, DAMAGES OR OTHER
#   LIABILITY, WHETHER IN AN ACTION OF CONTRACT, TORT OR OTHERWISE, ARISING FROM,
#   OUT OF OR IN CONNECTION WITH THE SOFTWARE OR THE USE OR OTHER DEALINGS IN
#   THE SOFTWARE.
#
#=============================================================================

if(DEFINED WITH_LLVM_CONFIG AND WITH_LLVM_CONFIG)
  # search for preferred version
  if(IS_ABSOLUTE "${WITH_LLVM_CONFIG}")
    if(EXISTS "${WITH_LLVM_CONFIG}")
      set(LLVM_CONFIG "${WITH_LLVM_CONFIG}" CACHE PATH "path of llvm-config")
    endif()
  else()
    find_program(LLVM_CONFIG NAMES "${WITH_LLVM_CONFIG}")
  endif()
else()
  # search for any version
  find_program(LLVM_CONFIG
    NAMES
      "llvmtce-config"
      "llvm-config"
      "llvm-config-mp-19.0" "llvm-config-mp-19" "llvm-config-19" "llvm-config190"
      "llvm-config-mp-18.0" "llvm-config-mp-18" "llvm-config-18" "llvm-config180"
      "llvm-config-mp-17.0" "llvm-config-mp-17" "llvm-config-17" "llvm-config170"
      "llvm-config-mp-16.0" "llvm-config-mp-16" "llvm-config-16" "llvm-config160"
      "llvm-config-mp-15.0" "llvm-config-mp-15" "llvm-config-15" "llvm-config150"
      "llvm-config-mp-14.0" "llvm-config-mp-14" "llvm-config-14" "llvm-config140"
      "llvm-config"
    DOC "llvm-config executable")
endif()


if(NOT LLVM_CONFIG)
  message(FATAL_ERROR "llvm-config not found !")
else()
  file(TO_CMAKE_PATH "${LLVM_CONFIG}" LLVM_CONFIG)
  if(CMAKE_VERSION VERSION_GREATER_EQUAL 3.19)
    file(REAL_PATH "${LLVM_CONFIG}"  LLVM_CONFIG)
  endif()
  message(STATUS "Using llvm-config: ${LLVM_CONFIG}")
  if(LLVM_CONFIG MATCHES "llvmtce-config${CMAKE_EXECUTABLE_SUFFIX}$")
    set(LLVM_BINARY_SUFFIX "")
  elseif(LLVM_CONFIG MATCHES "llvm-config${CMAKE_EXECUTABLE_SUFFIX}$")
    set(LLVM_BINARY_SUFFIX "")
  elseif(LLVM_CONFIG MATCHES "llvm-config(.*)${CMAKE_EXECUTABLE_SUFFIX}$")
    set(LLVM_BINARY_SUFFIX "${CMAKE_MATCH_1}")
  else()
    message(WARNING "Cannot determine llvm binary suffix from ${LLVM_CONFIG}")
  endif()
  message(STATUS "LLVM binaries suffix : ${LLVM_BINARY_SUFFIX}")
endif()

get_filename_component(LLVM_CONFIG_LOCATION "${LLVM_CONFIG}" DIRECTORY)

##########################################################################

# A macro to run llvm config
macro(run_llvm_config VARIABLE_NAME)
  execute_process(
    COMMAND "${LLVM_CONFIG}" ${ARGN}
    OUTPUT_VARIABLE LLVM_CONFIG_VALUE
    RESULT_VARIABLE LLVM_CONFIG_RETVAL
    OUTPUT_STRIP_TRAILING_WHITESPACE
  )
  if(LLVM_CONFIG_RETVAL)
    message(SEND_ERROR "Error running llvm-config with arguments: ${ARGN}")
  else()
    set(${VARIABLE_NAME} ${LLVM_CONFIG_VALUE} CACHE STRING "llvm-config's ${VARIABLE_NAME} value")
    message(STATUS "llvm-config's ${VARIABLE_NAME} is: ${${VARIABLE_NAME}}")
  endif()
endmacro(run_llvm_config)

run_llvm_config(LLVM_PREFIX --prefix)
# on windows, llvm-config returs "C:\llvm_prefix/bin" mixed style paths,
# and cmake doesn't like the "\" - thinks its an escape char..
file(TO_CMAKE_PATH "${LLVM_PREFIX}" LLVM_PREFIX_CMAKE)

set(LLVM_PREFIX_BIN "${LLVM_PREFIX_CMAKE}/bin")
run_llvm_config(LLVM_VERSION_FULL --version)
# sigh, sanitize version... `llvm --version` on debian might return 3.4.1 but llvm command names are still <command>-3.4
string(REGEX REPLACE "([0-9]+)\\.([0-9]+).*" "\\1.\\2" LLVM_VERSION "${LLVM_VERSION_FULL}")
message(STATUS "LLVM_VERSION: ${LLVM_VERSION}")

# required for sources..
if((LLVM_VERSION_MAJOR LESS 14) OR (LLVM_VERSION_MAJOR GREATER 19))
  message(FATAL_ERROR "LLVM version between 14.0 and 19.0 required, found: ${LLVM_VERSION_MAJOR}")
endif()

string(REPLACE "." ";" LLVM_VERSION_PARSED "${LLVM_VERSION}")
list(GET LLVM_VERSION_PARSED 0 LLVM_VERSION_MAJOR)
list(GET LLVM_VERSION_PARSED 1 LLVM_VERSION_MINOR)

run_llvm_config(LLVM_CFLAGS --cflags)
string(REPLACE "${LLVM_PREFIX}" "${LLVM_PREFIX_CMAKE}" LLVM_CFLAGS "${LLVM_CFLAGS}")
run_llvm_config(LLVM_CXXFLAGS --cxxflags)
string(REPLACE "${LLVM_PREFIX}" "${LLVM_PREFIX_CMAKE}" LLVM_CXXFLAGS "${LLVM_CXXFLAGS}")
run_llvm_config(LLVM_CPPFLAGS --cppflags)
string(REPLACE "${LLVM_PREFIX}" "${LLVM_PREFIX_CMAKE}" LLVM_CPPFLAGS "${LLVM_CPPFLAGS}")
run_llvm_config(LLVM_LDFLAGS --ldflags)
string(REPLACE "${LLVM_PREFIX}" "${LLVM_PREFIX_CMAKE}" LLVM_LDFLAGS "${LLVM_LDFLAGS}")
run_llvm_config(LLVM_BINDIR --bindir)
string(REPLACE "${LLVM_PREFIX}" "${LLVM_PREFIX_CMAKE}" LLVM_BINDIR "${LLVM_BINDIR}")
run_llvm_config(LLVM_LIBDIR --libdir)
string(REPLACE "${LLVM_PREFIX}" "${LLVM_PREFIX_CMAKE}" LLVM_LIBDIR "${LLVM_LIBDIR}")
run_llvm_config(LLVM_INCLUDEDIR --includedir)
string(REPLACE "${LLVM_PREFIX}" "${LLVM_PREFIX_CMAKE}" LLVM_INCLUDEDIR "${LLVM_INCLUDEDIR}")

if(LLVM_VERSION_MAJOR LESS 16)
  run_llvm_config(LLVM_SRC_ROOT --src-root)
  run_llvm_config(LLVM_OBJ_ROOT --obj-root)
endif()

string(REPLACE "${LLVM_PREFIX}" "${LLVM_PREFIX_CMAKE}" LLVM_OBJ_ROOT "${LLVM_OBJ_ROOT}")
run_llvm_config(LLVM_ALL_TARGETS --targets-built)
run_llvm_config(LLVM_HOST_TARGET --host-target)
run_llvm_config(LLVM_BUILD_MODE --build-mode)
run_llvm_config(LLVM_ASSERTS_BUILD --assertion-mode)

if(MSVC)
  string(REPLACE "-L${LLVM_LIBDIR}" "" LLVM_LDFLAGS "${LLVM_LDFLAGS}")
  string(STRIP "${LLVM_LDFLAGS}" LLVM_LDFLAGS)
  file(TO_CMAKE_PATH "${LLVM_LDFLAGS}" LLVM_LDFLAGS)
endif()

if(LLVM_BUILD_MODE MATCHES "Debug")
  set(LLVM_BUILD_MODE_DEBUG 1)
else()
  set(LLVM_BUILD_MODE_DEBUG 0)
endif()

# A few work-arounds for llvm-config issues

# - pocl doesn't compile with '-pedantic'
#LLVM_CXX_FLAGS=$($LLVM_CONFIG --cxxflags | sed -e 's/ -pedantic / /g')
string(REPLACE " -pedantic" "" LLVM_CXXFLAGS "${LLVM_CXXFLAGS}")

#llvm-config clutters CXXFLAGS with a lot of -W<whatever> flags.
#(They are not needed - we want to use -Wall anyways)
#This is a problem if LLVM was built with a different compiler than we use here,
#and our compiler chokes on unrecognized command-line options.
string(REGEX REPLACE "-W[^ ]*" "" LLVM_CXXFLAGS "${LLVM_CXXFLAGS}")

# Ubuntu's llvm reports "arm-unknown-linux-gnueabihf" triple, then if one tries
# `clang --target=arm-unknown-linux-gnueabihf ...` it will produce armv6 code,
# even if one's running armv7;
# Here we replace the "arm" string with whatever's in CMAKE_HOST_SYSTEM_PROCESSOR
# which should be "armv6l" on rasp pi, or "armv7l" on my cubieboard, hopefully its
# more reasonable and reliable than llvm's own host flags
if(NOT CMAKE_CROSSCOMPILING)
  string(REPLACE "arm-" "${CMAKE_HOST_SYSTEM_PROCESSOR}-" LLVM_HOST_TARGET "${LLVM_HOST_TARGET}")
endif()

# In windows llvm-config reports --target=x86_64-pc-windows-msvc
# however this causes clang to use MicrosoftCXXMangler, which does not
# yet support mangling for extended vector types (with llvm 3.5)
# so for now hardcode LLVM_HOST_TARGET to be x86_64-pc with windows
if(WIN32 AND (NOT MINGW))
  # Using the following target causes clang to invoke gcc for linking
  # instead of MSVC's link.exe.
  # TODO: lower LLVM version requirement until the above issue is hit.
  if (NOT MSVC OR LLVM_VERSION_MAJOR LESS 18)
    set(LLVM_HOST_TARGET "x86_64-pc")
  endif()
endif()

#############################################################

run_llvm_config(LLVM_HAS_RTTI --has-rtti)

if(STATIC_LLVM)
  set(LLVM_LIB_MODE --link-static)
else()
  set(LLVM_LIB_MODE --link-shared)
endif()

unset(LLVM_LIBS)
run_llvm_config(LLVM_LIBS --libs ${LLVM_LIB_MODE})
string(STRIP "${LLVM_LIBS}" LLVM_LIBS)
file(TO_CMAKE_PATH "${LLVM_LIBS}" LLVM_LIBS)
if(NOT LLVM_LIBS)
  message(FATAL_ERROR "llvm-config --libs did not return anything, perhaps wrong setting of STATIC_LLVM ?")
endif()
# Convert LLVM_LIBS from string -> list format to make handling them easier
separate_arguments(LLVM_LIBS)

# With Visual Studio llvm-config gives invalid list of static libs (libXXXX.a instead of XXXX.lib)
# we extract the pure names (LLVMLTO, LLVMMipsDesc etc) and let find_library do its job
foreach(LIBFLAG ${LLVM_LIBS})
  STRING(REGEX REPLACE "^-l(.*)$" "\\1" LIB_NAME ${LIBFLAG})
  list(APPEND LLVM_LIBNAMES "${LIB_NAME}")
endforeach()

foreach(LIBNAME ${LLVM_LIBNAMES})
  if(EXISTS ${LIBNAME})
    list(APPEND LLVM_LIBFILES "${LIBNAME}")
  else()
    find_library(L_LIBFILE_${LIBNAME} NAMES "${LIBNAME}" HINTS "${LLVM_LIBDIR}")
    if(NOT L_LIBFILE_${LIBNAME})
      message(FATAL_ERROR "Could not find LLVM library ${LIBNAME}, perhaps wrong setting of STATIC_LLVM ?")
    endif()
    list(APPEND LLVM_LIBFILES "${L_LIBFILE_${LIBNAME}}")
  endif()
endforeach()

set(POCL_LLVM_LIBS ${LLVM_LIBFILES})

####################################################################

# this needs to be done with LLVM_LIB_MODE because it affects the output
run_llvm_config(LLVM_SYSLIBS --system-libs ${LLVM_LIB_MODE})
string(STRIP "${LLVM_SYSLIBS}" LLVM_SYSLIBS)
string(REPLACE " " ";" LLVM_SYSLIBS "${LLVM_SYSLIBS}")
<<<<<<< HEAD
# TODO this hack is required for MinGW. Without it,
# Clang link test reports missing symbols like GetFileVersionInfoSizeW
if(MINGW)
  list(APPEND LLVM_SYSLIBS "-lversion")
=======

# Clang library depends on this system library.
if(MINGW)
  list(APPEND LLVM_SYSLIBS "-lversion")
elseif(MSVC)
  list(APPEND LLVM_SYSLIBS version.lib)
>>>>>>> 4fced1d3
endif()

####################################################################

if(STATIC_LLVM)
  set(CLANG_LIBNAMES clangCodeGen clangFrontendTool clangFrontend clangDriver clangSerialization
      clangParse clangSema clangRewrite clangRewriteFrontend
      clangStaticAnalyzerFrontend clangStaticAnalyzerCheckers
      clangStaticAnalyzerCore clangAnalysis clangEdit clangAST clangASTMatchers clangLex clangBasic)
  if(LLVM_VERSION_MAJOR GREATER 14)
     list(APPEND CLANG_LIBNAMES clangSupport)
  endif()
  # must come after clangFrontend
  if(LLVM_VERSION_MAJOR GREATER 17)
     list(INSERT CLANG_LIBNAMES 4 clangAPINotes)
  endif()
else()
  # For non-static builds, link against a single shared library
  # instead of multiple component shared libraries.
  if("${LLVM_LIBNAMES}" MATCHES "LLVMTCE")
    set(CLANG_LIBNAMES clangTCE-cpp)
  else()
    set(CLANG_LIBNAMES clang-cpp)
  endif()
endif()

foreach(LIBNAME ${CLANG_LIBNAMES})
  find_library(C_LIBFILE_${LIBNAME} NAMES "${LIBNAME}" HINTS "${LLVM_LIBDIR}")
  if(NOT C_LIBFILE_${LIBNAME})
    message(FATAL_ERROR "Could not find Clang library ${LIBNAME}, perhaps wrong setting of STATIC_LLVM ?")
  endif()
  list(APPEND CLANG_LIBFILES "${C_LIBFILE_${LIBNAME}}")
endforeach()

####################################################################

macro(find_program_or_die OUTPUT_VAR PROG_NAME DOCSTRING)
  find_program(${OUTPUT_VAR}
    NAMES "${PROG_NAME}${LLVM_BINARY_SUFFIX}${CMAKE_EXECUTABLE_SUFFIX}"
    HINTS "${LLVM_BINDIR}" "${LLVM_CONFIG_LOCATION}"
    DOC "${DOCSTRING}"
    NO_DEFAULT_PATH
    NO_CMAKE_PATH
    NO_CMAKE_ENVIRONMENT_PATH
  )
  if(EXISTS "${${OUTPUT_VAR}}")
    message(STATUS "Found ${PROG_NAME}: ${${OUTPUT_VAR}}")
  else()
    message(FATAL_ERROR "${PROG_NAME} executable not found!")
  endif()
endmacro()

find_program_or_die( CLANG "clang" "clang binary")
execute_process(COMMAND "${CLANG}" "--version" OUTPUT_VARIABLE LLVM_CLANG_VERSION RESULT_VARIABLE CLANG_RES)
find_program_or_die( CLANGXX "clang++" "clang++ binary")
execute_process(COMMAND "${CLANGXX}" "--version" OUTPUT_VARIABLE LLVM_CLANGXX_VERSION RESULT_VARIABLE CLANGXX_RES)
if(CLANGXX_RES OR CLANG_RES)
  message(FATAL_ERROR "Failed running clang/clang++ --version")
endif()

find_program_or_die(LLVM_OPT  "opt"       "LLVM optimizer")
find_program_or_die(LLVM_LLC  "llc"       "LLVM static compiler")
find_program_or_die(LLVM_AS   "llvm-as"   "LLVM assembler")
find_program_or_die(LLVM_LINK "llvm-link" "LLVM IR linker")
find_program_or_die(LLVM_LLI  "lli"       "LLVM interpreter")

if(ENABLE_LLVM_FILECHECKS)
  if(IS_ABSOLUTE "${LLVM_FILECHECK_BIN}" AND EXISTS "${LLVM_FILECHECK_BIN}")
    message(STATUS "LLVM IR checks enabled using ${LLVM_FILECHECK_BIN}.")
  else()
    find_program_or_die(LLVM_FILECHECK_BIN "FileCheck" "LLVM FileCheck (not installed by default)")
  endif()
endif()

if(NOT DEFINED LLVM_SPIRV)
  find_program(LLVM_SPIRV NAMES "llvm-spirv${LLVM_BINARY_SUFFIX}${CMAKE_EXECUTABLE_SUFFIX}" "llvm-spirv-${LLVM_VERSION_MAJOR}${CMAKE_EXECUTABLE_SUFFIX}" "llvm-spirv${CMAKE_EXECUTABLE_SUFFIX}" HINTS "${LLVM_BINDIR}" "${LLVM_CONFIG_LOCATION}" "${LLVM_PREFIX}" "${LLVM_PREFIX_BIN}")
  if(LLVM_SPIRV)
    execute_process(
        COMMAND "${LLVM_SPIRV}" "--version"
        OUTPUT_VARIABLE LLVM_SPIRV_VERSION_VALUE
        RESULT_VARIABLE LLVM_SPIRV_VERSION_RETVAL
        OUTPUT_STRIP_TRAILING_WHITESPACE
    )
    if(${LLVM_SPIRV_VERSION_RETVAL} EQUAL 0)
        string(REGEX MATCH "LLVM version ([0-9]*)" LLVM_SPIRV_VERSION_MATCH ${LLVM_SPIRV_VERSION_VALUE})
        if(NOT ${CMAKE_MATCH_1} EQUAL ${LLVM_VERSION_MAJOR})
          unset(LLVM_SPIRV)
        endif()
    else()
      unset(LLVM_SPIRV)
    endif()
  endif()
  if(LLVM_SPIRV)
    message(STATUS "Found llvm-spirv: ${LLVM_SPIRV}")
    set(HAVE_LLVM_SPIRV ON CACHE BOOL "llvm-spirv")
  else()
    message(STATUS "Did NOT find llvm-spirv!")
    set(HAVE_LLVM_SPIRV OFF CACHE BOOL "llvm-spirv")
  endif()
endif()

if(NOT DEFINED SPIRV_LINK)
  find_program(SPIRV_LINK NAMES "spirv-link${CMAKE_EXECUTABLE_SUFFIX}" HINTS "${LLVM_BINDIR}" "${LLVM_CONFIG_LOCATION}" "${LLVM_PREFIX}" "${LLVM_PREFIX_BIN}")
  if(SPIRV_LINK)
    message(STATUS "Found spirv-link: ${SPIRV_LINK}")
  else()
    message(STATUS "Did NOT find spirv-link!")
  endif()
endif()

if(NOT DEFINED HAVE_LLVM_SPIRV_LIB)
  find_path(LLVM_SPIRV_INCLUDEDIR "LLVMSPIRVLib.h" PATHS "${LLVM_INCLUDEDIR}/LLVMSPIRVLib" NO_DEFAULT_PATH)
  find_library(LLVM_SPIRV_LIB "LLVMSPIRVLib" PATHS "${LLVM_LIBDIR}" NO_DEFAULT_PATH)
  if(LLVM_SPIRV_INCLUDEDIR AND LLVM_SPIRV_LIB)
    set(HAVE_LLVM_SPIRV_LIB 1 CACHE BOOL "have LLVMSPIRVLib")
  else()
    set(HAVE_LLVM_SPIRV_LIB 0 CACHE BOOL "have LLVMSPIRVLib")
  endif()
endif()

####################################################################

# try compile with any compiler (supplied as argument)
macro(custom_try_compile_any SILENT COMPILER SUFFIX SOURCE RES_VAR)
  string(RANDOM RNDNAME)
  set(RANDOM_FILENAME "${CMAKE_BINARY_DIR}/compile_test_${RNDNAME}.${SUFFIX}")
  file(WRITE "${RANDOM_FILENAME}" "${SOURCE}")

  math(EXPR LSIZE "${ARGC} - 4")

  execute_process(COMMAND "${COMPILER}" ${ARGN} "${RANDOM_FILENAME}"
                  WORKING_DIRECTORY "${CMAKE_BINARY_DIR}"
                  RESULT_VARIABLE RESV
                  OUTPUT_VARIABLE OV
                  ERROR_VARIABLE EV)
  if((NOT ${RESV} EQUAL 0) AND (NOT ${SILENT}))
    message(STATUS " ########## The command: ")
    string(REPLACE ";" " " ARGN_STR "${ARGN}")
    message(STATUS "${COMPILER} ${ARGN_STR} ${RANDOM_FILENAME}")
    message(STATUS " ########## Exited with nonzero status: ${${RES_VAR}}")
    if(OV)
      message(STATUS "STDOUT: ${OV}")
    endif()
    if(EV)
      message(STATUS "STDERR: ${EV}")
    endif()
  endif()
  file(REMOVE "${RANDOM_FILENAME}")

  set(${RES_VAR} ${RESV})
endmacro()

# convenience c/c++ source wrapper
macro(custom_try_compile_c_cxx COMPILER SUFFIX SOURCE1 SOURCE2 RES_VAR)
  set(SOURCE_PROG "
  ${SOURCE1}

  int main(int argc, char** argv) {

  ${SOURCE2}

  }")
  custom_try_compile_any(FALSE "${COMPILER}" ${SUFFIX} "${SOURCE_PROG}" ${RES_VAR} ${ARGN})
endmacro()

# convenience c/c++ source wrapper
macro(custom_try_compile_c_cxx_silent COMPILER SUFFIX SOURCE1 SOURCE2 RES_VAR)
  set(SOURCE_PROG "
  ${SOURCE1}

  int main(int argc, char** argv) {

  ${SOURCE2}

  }")
  custom_try_compile_any(TRUE "${COMPILER}" ${SUFFIX} "${SOURCE_PROG}" ${RES_VAR} ${ARGN})
endmacro()

# clang++ try-compile macro
macro(custom_try_compile_clangxx SOURCE1 SOURCE2 RES_VAR)
  string(RANDOM RNDNAME)
  set(RANDOM_FILENAME "${CMAKE_BINARY_DIR}/compile_test_${RNDNAME}.o")
  custom_try_compile_c_cxx("${CLANGXX}" "cc" "${SOURCE1}" "${SOURCE2}" ${RES_VAR} "-o" "${RANDOM_FILENAME}" "-c" ${ARGN})
  file(REMOVE "${RANDOM_FILENAME}")
endmacro()

# clang++ try-compile macro
macro(custom_try_compile_clang SOURCE1 SOURCE2 RES_VAR)
  string(RANDOM RNDNAME)
  set(RANDOM_FILENAME "${CMAKE_BINARY_DIR}/compile_test_${RNDNAME}.o")
  custom_try_compile_c_cxx("${CLANG}" "c" "${SOURCE1}" "${SOURCE2}" ${RES_VAR} "-o" "${RANDOM_FILENAME}" "-c" ${ARGN})
  file(REMOVE "${RANDOM_FILENAME}")
endmacro()

# clang++ try-compile macro
macro(custom_try_compile_clang_silent SOURCE1 SOURCE2 RES_VAR)
  string(RANDOM RNDNAME)
  set(RANDOM_FILENAME "${CMAKE_BINARY_DIR}/compile_test_${RNDNAME}.o")
  custom_try_compile_c_cxx_silent("${CLANG}" "c" "${SOURCE1}" "${SOURCE2}" ${RES_VAR} "-o" "${RANDOM_FILENAME}" "-c" ${ARGN})
  file(REMOVE "${RANDOM_FILENAME}")
endmacro()

# clang++ try-link macro
macro(custom_try_link_clang SOURCE1 SOURCE2 RES_VAR)
  string(RANDOM RNDNAME)
  set(RANDOM_FILENAME "${CMAKE_BINARY_DIR}/compile_test_${RNDNAME}${CMAKE_EXECUTABLE_SUFFIX}")
  custom_try_compile_c_cxx_silent("${CLANG}" "c" "${SOURCE1}" "${SOURCE2}" ${RES_VAR} "-o" "${RANDOM_FILENAME}" ${ARGN})
  file(REMOVE "${RANDOM_FILENAME}")
endmacro()

# clang try-compile-run macro, running via native executable
macro(custom_try_run_exe SOURCE1 SOURCE2 OUTPUT_VAR RES_VAR)
  set(OUTF "${CMAKE_BINARY_DIR}/try_run${CMAKE_EXECUTABLE_SUFFIX}")
  if(EXISTS "${OUTF}")
    file(REMOVE "${OUTF}")
  endif()
  custom_try_compile_c_cxx("${CLANG}" "c" "${SOURCE1}" "${SOURCE2}" RESV "-o" "${OUTF}" "-x" "c")
  set(${OUTPUT_VAR} "")
  set(${RES_VAR} "")
  if(RESV OR (NOT EXISTS "${OUTF}"))
    message(STATUS " ########## Compilation failed")
  else()
    execute_process(COMMAND "${OUTF}" RESULT_VARIABLE RESV OUTPUT_VARIABLE ${OUTPUT_VAR} ERROR_VARIABLE EV)
    set(${RES_VAR} ${RESV})
    file(REMOVE "${OUTF}")
    if(NOT ${RESV} EQUAL 0)
      message(STATUS " ########## Running ${OUTF}")
      message(STATUS " ########## Exited with nonzero status: ${RESV}")
      if(${${OUTPUT_VAR}})
        message(STATUS " ########## STDOUT: ${${OUTPUT_VAR}}")
      endif()
      if(EV)
        message(STATUS " ########## STDERR: ${EV}")
      endif()
    endif()
  endif()
endmacro()

# clang try-compile-run macro, run via lli, the llvm interpreter
macro(custom_try_run_lli SILENT SOURCE1 SOURCE2 OUTPUT_VAR RES_VAR)
# this uses "lli" - the interpreter, so we can run any -target
# TODO variable for target !!
  string(RANDOM RNDNAME)
  set(OUTF "${CMAKE_BINARY_DIR}/lli_test_${RNDNAME}.bc")
  custom_try_compile_c_cxx("${CLANG}" "c" "${SOURCE1}" "${SOURCE2}" RESV "-o" "${OUTF}" "-x" "c" "-emit-llvm" "-c" ${ARGN})
  set(${OUTPUT_VAR} "")
  set(${RES_VAR} "")
  if(RESV OR (NOT EXISTS "${OUTF}"))
    message(STATUS " ########## Compilation failed")
  else()
    execute_process(COMMAND "${LLVM_LLI}" "-force-interpreter" "${OUTF}" RESULT_VARIABLE RESV OUTPUT_VARIABLE ${OUTPUT_VAR} ERROR_VARIABLE EV)
    set(${RES_VAR} ${RESV})
    file(REMOVE "${OUTF}")
    if((NOT ${RESV} EQUAL 0) AND (NOT ${SILENT}))
      message(STATUS " ########## The command ${LLVM_LLI} -force-interpreter ${OUTF}")
      message(STATUS " ########## Exited with nonzero status: ${RESV}")
      if(${${OUTPUT_VAR}})
        message(STATUS " ########## STDOUT: ${${OUTPUT_VAR}}")
      endif()
      if(EV)
        message(STATUS " ########## STDERR: ${EV}")
      endif()
    endif()
  endif()
endmacro()

####################################################################
####################################################################

if(NOT DEFINED CLANG_NEEDS_RTLIB)

  set(RT128 OFF)
  set(RT64 OFF)
  set(NEEDS_RTLIB_FLAG OFF)

  # on 32bit systems, we need 64bit emulation
  if(CMAKE_SIZEOF_VOID_P EQUAL 4)
    set(INC "#include <stdint.h>\n#include <stddef.h>")
    set(SRC "int64_t a = argc; int64_t b = argc-1; int64_t c = a / b; return (int)c; ")
    custom_try_link_clang("${INC}" "${SRC}" RES)
    if(NOT RES)
      message(STATUS "64bit division compiles without extra flags")
      set(RT64 ON)
    else()
      custom_try_link_clang("${INC}" "${SRC}" RES "--rtlib=compiler-rt")
      if(NOT RES)
        message(STATUS "64bit division compiles WITH --rtlib=compiler-rt")
        set(NEEDS_RTLIB_FLAG ON)
        set(RT64 ON)
      else()
        message(WARNING "64bit division doesn't compile at all!")
      endif()
    endif()

  else()

    set(RT64 ON)
    # on 64bit systems, we need 128bit integers for Errol
    set(INC "extern __uint128_t __udivmodti4(__uint128_t a, __uint128_t b, __uint128_t* rem);")
    set(SRC "__uint128_t low, mid, tmp1, pow19 = (__uint128_t)1000000000; mid = __udivmodti4(low, pow19, &tmp1); return 0;")
    custom_try_link_clang("${INC}" "${SRC}" RES)

    if(NOT RES)
      message(STATUS "udivmodti4 compiles without extra flags")
      set(RT128 ON)
    else()
      custom_try_link_clang("${INC}" "${SRC}" RES "--rtlib=compiler-rt")
      if(NOT RES)
        message(STATUS "udivmodti4 compiles WITH --rtlib=compiler-rt")
        set(NEEDS_RTLIB_FLAG ON)
        set(RT128 ON)
      else()
        message(WARNING "udivmodti4 doesn't compile at all!")
      endif()
    endif()

  endif()

  set(CLANG_HAS_64B_MATH ${RT64} CACHE INTERNAL "Clang's available with 64bit math")
  set(CLANG_HAS_128B_MATH ${RT128} CACHE INTERNAL "Clang's available with 128bit math")
  set(CLANG_NEEDS_RTLIB ${NEEDS_RTLIB_FLAG} CACHE INTERNAL "Clang needs extra --rtlib flag for compiler-rt math")

endif()

####################################################################

if(ENABLE_HOST_CPU_DEVICES)

# TODO: We need to set both target-triple and cpu-type when
# building, since the ABI depends on both. We can either add flags
# to all the scripts, or set the respective flags here in
# *_CLANG_FLAGS and *_LLC_FLAGS. Note that clang and llc use
# different option names to set these. Note that clang calls the
# triple "target" and the cpu "architecture", which is different
# from llc.

# Normalise the triple. Otherwise, clang normalises it when
# passing it to llc, which is then different from the triple we
# pass to llc. This would lead to inconsistent bytecode files,
# depending on whether they are generated via clang or directly
# via llc.

if(NOT DEFINED LLC_TRIPLE)
  message(STATUS "Find out LLC target triple (for host ${LLVM_HOST_TARGET})")
  set(_EMPTY_C_FILE "${CMAKE_BINARY_DIR}${CMAKE_FILES_DIRECTORY}/tripletfind.c")
  file(WRITE "${_EMPTY_C_FILE}" "")

  execute_process(COMMAND ${CLANG} "--target=${LLVM_HOST_TARGET}" -x c ${_EMPTY_C_FILE} -S -emit-llvm -o - RESULT_VARIABLE RES_VAR OUTPUT_VARIABLE OUTPUT_VAR)
  if(RES_VAR)
    message(FATAL_ERROR "Error ${RES_VAR} while determining target triple")
  endif()
  if(OUTPUT_VAR MATCHES "target triple = \"([^\"]+)")
    string(STRIP "${CMAKE_MATCH_1}" LLC_TRIPLE)
  else()
    message(FATAL_ERROR "Could not find target triple in llvm output")
  endif()

  # TODO the armv7hl normalize
  string(REPLACE "armv7l-" "armv7-" LLC_TRIPLE "${LLC_TRIPLE}")

  set(LLC_TRIPLE "${LLC_TRIPLE}" CACHE INTERNAL "LLC_TRIPLE")
endif()

# FIXME: The cpu name printed by llc --version is the same cpu that will be
# targeted if you pass -mcpu=native to llc, so we could replace this auto-detection
# with just: set(LLC_HOST_CPU "native"), however, we can't do this at the moment
# because of the work-around for arm1176jz-s.
if(NOT DEFINED LLC_HOST_CPU_AUTO)
  message(STATUS "Find out LLC host CPU with ${LLVM_LLC}")
  execute_process(COMMAND ${LLVM_LLC} "--version" RESULT_VARIABLE RES_VAR OUTPUT_VARIABLE OUTPUT_VAR)
  if(RES_VAR)
    message(FATAL_ERROR "Error ${RES_VAR} while determining LLC host CPU")
  endif()

  if(OUTPUT_VAR MATCHES "Host CPU: ([^ ]*)")
    # sigh... STRING(STRIP is to workaround regexp bug in cmake
    string(STRIP "${CMAKE_MATCH_1}" LLC_HOST_CPU_AUTO)
  else()
    message(FATAL_ERROR "Couldnt determine host CPU from llc output")
  endif()

  #TODO better
  if(CMAKE_LIBRARY_ARCHITECTURE MATCHES "gnueabihf" AND LLC_HOST_CPU_AUTO MATCHES "arm1176jz-s")
    set(LLC_HOST_CPU_AUTO "arm1176jzf-s")
  endif()
endif()

if((LLC_HOST_CPU_AUTO MATCHES "unknown") AND (NOT LLC_HOST_CPU))
  message(FATAL_ERROR "LLVM could not recognize your CPU model automatically. Please run CMake with -DLLC_HOST_CPU=<cpu> (you can find valid names with: llc -mcpu=help)")
else()
  set(LLC_HOST_CPU_AUTO "${LLC_HOST_CPU_AUTO}" CACHE INTERNAL "Autodetected CPU")
endif()

if(DEFINED LLC_HOST_CPU)
  if(NOT LLC_HOST_CPU STREQUAL LLC_HOST_CPU_AUTO)
    message(STATUS "Autodetected CPU ${LLC_HOST_CPU_AUTO} overridden by user to ${LLC_HOST_CPU}")
  endif()
  set(SELECTED_HOST_CPU "${LLC_HOST_CPU}")
  set(HOST_CPU_FORCED 1 CACHE INTERNAL "CPU is forced by user")
else()
  set(SELECTED_HOST_CPU "${LLC_HOST_CPU_AUTO}")
  set(HOST_CPU_FORCED 0 CACHE INTERNAL "CPU is forced by user")
endif()


# Some architectures have -march and -mcpu reversed
if(NOT DEFINED CLANG_MARCH_FLAG)
  message(STATUS "Checking clang -march vs. -mcpu flag")
  custom_try_compile_clang_silent("" "return 0;" RES --target=${LLC_TRIPLE} -march=${SELECTED_HOST_CPU})
  if(NOT RES)
    set(CLANG_MARCH_FLAG "-march=")
  else()
    custom_try_compile_clang_silent("" "return 0;" RES --target=${LLC_TRIPLE} -mcpu=${SELECTED_HOST_CPU})
    if(NOT RES)
      set(CLANG_MARCH_FLAG "-mcpu=")
    else()
      message(FATAL_ERROR "Could not determine whether to use -march or -mcpu with clang")
    endif()
  endif()
  message(STATUS "  Using ${CLANG_MARCH_FLAG}")

  set(CLANG_MARCH_FLAG ${CLANG_MARCH_FLAG} CACHE INTERNAL "Clang option used to specify the target cpu")
endif()

if(NOT DEFINED ALIGNOF_DOUBLE16)

  custom_try_run_lli(TRUE "
#ifndef offsetof
#define offsetof(type, member) ((char *) &((type *) 0)->member - (char *) 0)
#endif

  typedef double double16  __attribute__((__ext_vector_type__(16)));"

  "typedef struct { char x; double16 y; } ac__type_alignof_;
  int r = offsetof(ac__type_alignof_, y);
  return r;"
  SIZEOF_STDOUT RESULT "--target=${LLC_TRIPLE}")

  if(NOT ${RESULT})
    message(WARNING "Could not determine align of(double16)")
    set(ALIGNOF_DOUBLE16 "128" CACHE INTERNAL "Align of double16")
  else()
    set(ALIGNOF_DOUBLE16 "${RESULT}" CACHE INTERNAL "Align of double16")
  endif()

endif()

endif(ENABLE_HOST_CPU_DEVICES)

####################################################################

# This tests that we can actually link to the llvm libraries.
# Mostly to catch issues like #295 - cannot find -ledit

if(NOT LLVM_LINK_TEST)

  message(STATUS "Running LLVM link test")

  set(LLVM_LINK_TEST_FILENAME "${CMAKE_SOURCE_DIR}/cmake/LinkTestLLVM.cc")

  try_compile(LLVM_LINK_TEST ${CMAKE_BINARY_DIR} "${LLVM_LINK_TEST_FILENAME}"
              CMAKE_FLAGS "-DINCLUDE_DIRECTORIES:STRING=${LLVM_INCLUDE_DIRS}"
              CMAKE_FLAGS "-DLINK_DIRECTORIES:STRING=${LLVM_LIBDIR}"
              LINK_LIBRARIES "${LLVM_LDFLAGS}" "${LLVM_LIBS}" "${LLVM_SYSLIBS}"
              COMPILE_DEFINITIONS "${CMAKE_CXX_FLAGS} ${LLVM_CXXFLAGS}"
              OUTPUT_VARIABLE _TRY_COMPILE_OUTPUT)

  if (LLVM_LINK_TEST)
    message(STATUS "LLVM link test OK")
    set(LLVM_LINK_TEST 1 CACHE INTERNAL "LLVM link test result")
  else()
    message(STATUS "LLVM link test output: ${_TRY_COMPILE_OUTPUT}")
    message(FATAL_ERROR "LLVM link test FAILED. This mostly happens when your LLVM installation does not have all dependencies installed.")
  endif()

endif()

####################################################################

# This tests that we can actually link to the Clang libraries.

if(NOT CLANG_LINK_TEST)

  message(STATUS "Running Clang link test")

  set(CLANG_LINK_TEST_FILENAME "${CMAKE_SOURCE_DIR}/cmake/LinkTestClang.cc")

  set(CXX_COMPAT_FLAGS "")
  if (MSVC)
    set(CXX_COMPAT_FLAGS "/Zc:preprocessor")
  endif()

  try_compile(CLANG_LINK_TEST ${CMAKE_BINARY_DIR} "${CLANG_LINK_TEST_FILENAME}"
              CMAKE_FLAGS "-DINCLUDE_DIRECTORIES:STRING=${LLVM_INCLUDE_DIRS}"
              CMAKE_FLAGS "-DLINK_DIRECTORIES:STRING=${LLVM_LIBDIR}"
              LINK_LIBRARIES ${LLVM_LDFLAGS} ${CLANG_LIBFILES} ${LLVM_LIBS}
              ${LLVM_SYSLIBS}
              COMPILE_DEFINITIONS ${CMAKE_CXX_FLAGS} ${LLVM_CXXFLAGS}
	      ${CXX_COMPAT_FLAGS} -DLLVM_MAJOR=${LLVM_VERSION_MAJOR}
              OUTPUT_VARIABLE _TRY_COMPILE_OUTPUT)

  if(CLANG_LINK_TEST)
    message(STATUS "Clang link test OK")
    set(CLANG_LINK_TEST 1 CACHE INTERNAL "Clang link test result")
  else()
    message(STATUS "Clang link test output: ${_TRY_COMPILE_OUTPUT}")
    message(FATAL_ERROR "Clang link test FAILED. This mostly happens when your Clang installation does not have all dependencies and/or headers installed.")
  endif()

endif()


####################################################################

# Clang documentation on Language Extensions:
# __fp16 is supported on every target, as it is purely a storage format
# _Float16 is currently only supported on the following targets... SPIR, x86
# Limitations:
#     The _Float16 type requires SSE2 feature and above due to the instruction
#        limitations. When using it on i386 targets, you need to specify -msse2
#        explicitly.
#     For targets without F16C feature or above, please make sure:
#     Use GCC 12.0 and above if you are using libgcc.
#     If you are using compiler-rt, use the same version with the compiler.
#        Early versions provided FP16 builtins in a different ABI. A workaround is
#        to use a small code snippet to check the ABI if you cannot make sure of it.

if(ENABLE_HOST_CPU_DEVICES AND NOT DEFINED HOST_CPU_SUPPORTS_FLOAT16)
  set(HOST_CPU_SUPPORTS_FLOAT16 0)
  message(STATUS "Checking host support for _Float16 type")
    custom_try_compile_clang_silent("_Float16 callfp16(_Float16 a) { return a * 1.8f16; };" "_Float16 x=callfp16((_Float16)argc);"
    RESV --target=${LLC_TRIPLE} ${CLANG_MARCH_FLAG}${SELECTED_HOST_CPU})
  if(RESV EQUAL 0)
    set(HOST_CPU_SUPPORTS_FLOAT16 1)
  endif()
endif()

####################################################################

# TODO we should check double support of the target somehow (excluding emulation),
# for now just provide an option
if(ENABLE_HOST_CPU_DEVICES AND NOT DEFINED HOST_CPU_SUPPORTS_DOUBLE)
  if(X86)
    set(HOST_CPU_SUPPORTS_DOUBLE ON CACHE INTERNAL "FP64, always enabled on X86(-64)" FORCE)
  else()
    option(HOST_CPU_SUPPORTS_DOUBLE "Enable FP64 support for Host CPU device" ON)
  endif()
endif()

#####################################################################

execute_process(COMMAND "${CLANG}" "--print-resource-dir" OUTPUT_VARIABLE RESOURCE_DIR)
string(STRIP "${RESOURCE_DIR}" RESOURCE_DIR)
set(CLANG_RESOURCE_DIR "${RESOURCE_DIR}" CACHE INTERNAL "Clang resource dir")
<|MERGE_RESOLUTION|>--- conflicted
+++ resolved
@@ -230,19 +230,12 @@
 run_llvm_config(LLVM_SYSLIBS --system-libs ${LLVM_LIB_MODE})
 string(STRIP "${LLVM_SYSLIBS}" LLVM_SYSLIBS)
 string(REPLACE " " ";" LLVM_SYSLIBS "${LLVM_SYSLIBS}")
-<<<<<<< HEAD
-# TODO this hack is required for MinGW. Without it,
-# Clang link test reports missing symbols like GetFileVersionInfoSizeW
-if(MINGW)
-  list(APPEND LLVM_SYSLIBS "-lversion")
-=======
 
 # Clang library depends on this system library.
 if(MINGW)
   list(APPEND LLVM_SYSLIBS "-lversion")
 elseif(MSVC)
   list(APPEND LLVM_SYSLIBS version.lib)
->>>>>>> 4fced1d3
 endif()
 
 ####################################################################
