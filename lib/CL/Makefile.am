# Process this file with automake to produce Makefile.in (in this,
# and all subdirectories).
# Makefile.am for pocl/lib/CL.
# 
# Copyright (c) 2012-2012 Universidad Rey Juan Carlos and 
# Tampere University of Technology
# 
# Permission is hereby granted, free of charge, to any person obtaining a copy
# of this software and associated documentation files (the "Software"), to deal
# in the Software without restriction, including without limitation the rights
# to use, copy, modify, merge, publish, distribute, sublicense, and/or sell
# copies of the Software, and to permit persons to whom the Software is
# furnished to do so, subject to the following conditions:
# 
# The above copyright notice and this permission notice shall be included in
# all copies or substantial portions of the Software.
# 
# THE SOFTWARE IS PROVIDED "AS IS", WITHOUT WARRANTY OF ANY KIND, EXPRESS OR
# IMPLIED, INCLUDING BUT NOT LIMITED TO THE WARRANTIES OF MERCHANTABILITY,
# FITNESS FOR A PARTICULAR PURPOSE AND NONINFRINGEMENT. IN NO EVENT SHALL THE
# AUTHORS OR COPYRIGHT HOLDERS BE LIABLE FOR ANY CLAIM, DAMAGES OR OTHER
# LIABILITY, WHETHER IN AN ACTION OF CONTRACT, TORT OR OTHERWISE, ARISING FROM,
# OUT OF OR IN CONNECTION WITH THE SOFTWARE OR THE USE OR OTHER DEALINGS IN
# THE SOFTWARE.

lib_LTLIBRARIES = libOpenCL.la

libOpenCL_la_SOURCES = clCreateContextFromType.c	\
                   clReleaseContext.c		\
                   clRetainContext.c		\
                   clGetContextInfo.c		\
                   clCreateCommandQueue.c	\
                   clReleaseCommandQueue.c	\
                   clRetainCommandQueue.c	\
                   clCreateBuffer.c		\
                   clCreateSubBuffer.c		\
	        	   clEnqueueReadBuffer.c	\
	       		   clEnqueueReadBufferRect.c	\
	        	   clEnqueueMapBuffer.c	\
	        	   clEnqueueUnmapMemObject.c	\
                   clReleaseMemObject.c		\
                   clRetainMemObject.c		\
                   clCreateProgramWithSource.c	\
                   clCreateProgramWithBinary.c	\
                   clReleaseProgram.c		\
                   clRetainProgram.c		\
                   clBuildProgram.c		\
                   clCreateKernel.c		\
                   clReleaseKernel.c		\
                   clRetainKernel.c		\
                   clSetKernelArg.c		\
                   clEnqueueNDRangeKernel.c	\
                   clGetPlatformIDs.c		\
                   clGetPlatformInfo.c		\
                   clGetDeviceIDs.c		\
                   clGetDeviceInfo.c		\
                   clCreateContext.c		\
                   clGetProgramBuildInfo.c	\
                   clEnqueueWriteBuffer.c	\
                   clEnqueueWriteBufferRect.c	\
                   clEnqueueCopyBuffer.c	\
                   clEnqueueCopyBufferRect.c	\
                   clFinish.c			\
                   clEnqueueBarrier.c		\
                   clEnqueueMarker.c		\
                   clGetKernelWorkGroupInfo.c	\
                   clGetProgramInfo.c		\
                   clGetEventProfilingInfo.c	\
                   clWaitForEvents.c		\
                   clEnqueueWaitForEvents.c	\
                   clReleaseEvent.c		\
<<<<<<< HEAD
                   clEnqueueTask.c \
=======
                   clCreateImage2D.c		\
                   clCreateImage3D.c		\
                   clCreateFromGLTexture2D.c	\
                   clCreateFromGLTexture3D.c	\
                   clUnloadCompiler.c		\
>>>>>>> 9df113c7
                   pocl_cl.h			\
                   devices/devices.h		\
                   devices/devices.c		\
                   devices/bufalloc.c		\
                   devices/native/native.h	\
                   devices/native/native.c	\
                   devices/pthread/pthread.h	\
                   devices/pthread/pthread.c

libOpenCL_la_CPPFLAGS = -I$(top_srcdir)/include -U__APPLE__
libOpenCL_la_LDFLAGS = -lltdl<|MERGE_RESOLUTION|>--- conflicted
+++ resolved
@@ -69,15 +69,12 @@
                    clWaitForEvents.c		\
                    clEnqueueWaitForEvents.c	\
                    clReleaseEvent.c		\
-<<<<<<< HEAD
                    clEnqueueTask.c \
-=======
                    clCreateImage2D.c		\
                    clCreateImage3D.c		\
                    clCreateFromGLTexture2D.c	\
                    clCreateFromGLTexture3D.c	\
                    clUnloadCompiler.c		\
->>>>>>> 9df113c7
                    pocl_cl.h			\
                    devices/devices.h		\
                    devices/devices.c		\
