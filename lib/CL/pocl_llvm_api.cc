--- conflicted
+++ resolved
@@ -122,7 +122,7 @@
 static llvm::sys::Mutex kernelCompilerLock;
 
 /* Global pocl device to be used by passes if needed */
-cl_device_id globalPoclDevice = NULL;
+cl_device_id currentPoclDevice = NULL;
 
 static void InitializeLLVM();
 
@@ -943,11 +943,6 @@
 
   const Target *TheTarget = 
     TargetRegistry::lookupTarget("", TheTriple, Error);
-<<<<<<< HEAD
-  if (!TheTarget)
-    return nullptr;
-  assert(TheTarget->getName() != std::string("cpp"));
-=======
   
   // In LLVM 3.4 and earlier, the target registry falls back to 
   // the cpp backend in case a proper match was not found. In 
@@ -958,7 +953,6 @@
     return 0;
   }
   
->>>>>>> f9d5e093
   // Package up features to be passed to target/subtarget
   std::string FeaturesStr;
   if (MAttrs.size()) {
@@ -1010,7 +1004,7 @@
 
   bool SPMDDevice = device->spmd;
 
-  globalPoclDevice = device;
+  currentPoclDevice = device;
 
   if (kernel_compiler_passes.find(device) != 
       kernel_compiler_passes.end())
@@ -1308,7 +1302,6 @@
 
   // TODO sync with Nat Ferrus' indexed linking
   std::string kernellib;
-<<<<<<< HEAD
   std::string kernellib_fallback;
   if (pocl_get_bool_option("POCL_BUILDING", 0)) {
     kernellib = BUILDDIR;
@@ -1328,25 +1321,6 @@
         triple.getArch() == Triple::x86)
       kernellib += getX86KernelLibName();
     else
-=======
-  if (pocl_get_bool_option("POCL_BUILDING", 0))
-    {
-      kernellib = BUILDDIR;
-      kernellib += "/lib/kernel/";
-      // TODO: get this from the TCE target triplet
-      if (triple.getArch() == Triple::tce) 
-        {
-          kernellib += "tce";
-        }
-      else if (triple.getArch() == Triple::tcele)
-        {
-          kernellib += "tcele";
-        }
-#ifdef BUILD_HSA
-      else if (triple.getArch() == Triple::hsail64) {
-          kernellib += "hsail64";
-      }
->>>>>>> f9d5e093
 #endif
       kernellib += device->llvm_cpu;
 #endif
