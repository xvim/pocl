--- conflicted
+++ resolved
@@ -225,23 +225,20 @@
   ops->run_native = pocl_basic_run_native;
   ops->get_timer_value = pocl_basic_get_timer_value;
   ops->get_supported_image_formats = pocl_basic_get_supported_image_formats;
-<<<<<<< HEAD
-  ops->build_hash = pocl_basic_build_hash;
-}
-
-char *
-pocl_basic_build_hash (cl_device_id device)
-{
-  char* res = calloc(1000, sizeof(char));
-  snprintf(res, 1000, "basic-%s", HOST_DEVICE_BUILD_HASH);
-  return res;
-=======
   ops->join = pocl_basic_join;
   ops->submit = pocl_basic_submit;
   ops->broadcast = pocl_basic_broadcast;
   ops->notify = pocl_basic_notify;
   ops->flush = pocl_basic_flush;
->>>>>>> f2afebc1
+  ops->build_hash = pocl_basic_build_hash;
+}
+
+char *
+pocl_basic_build_hash (cl_device_id device)
+{
+  char* res = calloc(1000, sizeof(char));
+  snprintf(res, 1000, "basic-%s", HOST_DEVICE_BUILD_HASH);
+  return res;
 }
 
 void
@@ -989,34 +986,10 @@
 {
   struct data *d = (struct data*)device->data;
 
-<<<<<<< HEAD
-  if (p->binaries[dev_i] && !p->pocl_binaries[dev_i])
-    {
-#ifdef OCS_AVAILABLE
-      module_fn = (char *)llvm_codegen (cmd->command.run.tmp_dir,
-                                        cmd->command.run.kernel,
-                                        cmd->device);
-#else
-      POCL_ABORT("pocl built without online compiler support "
-                 "cannot compile LLVM IRs to machine code\n");
-#endif
-    }
-  else
-    {
-      module_fn = malloc(POCL_FILENAME_LENGTH);
-      pocl_cache_final_binary_path(module_fn, p, dev_i, k, 0, 0, 0);
-      POCL_MSG_PRINT_INFO("Using dynamic WG size binary: %s\n", module_fn);
-      if (!pocl_exists(module_fn))
-        POCL_ABORT("Dynamic WG size binary does not exist\n");
-    }
-  dlhandle = lt_dlopen (module_fn);
-  free(module_fn);
-=======
   POCL_LOCK (d->cq_lock);
   basic_command_scheduler (d);
   POCL_UNLOCK (d->cq_lock);
 }
->>>>>>> f2afebc1
 
 void
 pocl_basic_push_command (_cl_command_node *node)
