--- conflicted
+++ resolved
@@ -90,6 +90,7 @@
   if (errcode != CL_SUCCESS)
     return errcode;
 
+  cmd->command.memfill.buffer = buffer;
   cmd->command.memfill.ptr =
       buffer->device_ptrs[command_queue->device->dev_id].mem_ptr;
   cmd->command.memfill.size = size;
@@ -100,11 +101,9 @@
   cmd->command.memfill.pattern_size = pattern_size;
 
   POname(clRetainMemObject) (buffer);
-<<<<<<< HEAD
-=======
   buffer->owning_device = command_queue->device;
+  pocl_update_mem_obj_sync (command_queue, cmd, buffer, 'w');
 
->>>>>>> f9d5e093
   pocl_command_enqueue(command_queue, cmd);
 
   return CL_SUCCESS;
